secrets:
- from:
    namespace: ibm-gate-secrets
    name: ibm-gate-test-secrets
  to:
    namespace: ci
    name: ibm-gate-test-secrets
- from:
    namespace: openstack-vexxhost-secrets
    name: cluster-secrets-openstack-vexxhost
  to:
    namespace: ci
    name: cluster-secrets-openstack-vexxhost
- from:
    namespace: azure
    name: cluster-secrets-azure
  to:
    namespace: ci
    name: cluster-secrets-azure
- from:
    namespace: cincinnati-ci
    name: cincinnati-credentials
  to:
    namespace: test-credentials
    name: cincinnati-secrets-cincinnati-credentials
- from:
    namespace: cincinnati-ci
    name: ci-image-sa-dockercfg-vjdrw
  to:
    namespace: test-credentials
    name: cincinnati-ci-ci-image-sa-dockercfg
- from:
    namespace: cincinnati-ci-public
    name: ci-image-sa-dockercfg-cwj4w
  to:
    namespace: test-credentials
    name: cincinnati-ci-public-ci-image-sa-dockercfg
- from:
    namespace: integr8ly
    name: integr8ly-ci-secrets
  to:
    namespace: ci
    name: integr8ly-ci-secrets
- from:
    namespace: integr8ly
    name: integr8ly-tower-secrets
  to:
    namespace: ci
    name: integr8ly-tower-secrets
- from:
    namespace: osde2e-secrets
    name: osde2e-common
  to:
    namespace: ci
    name: osde2e-common
- from:
    namespace: osde2e-secrets
    name: osde2e-credentials
  to:
    namespace: ci
    name: osde2e-credentials
- from:
    namespace: osde2e-secrets
    name: osde2e-moa-production
  to:
    namespace: ci
    name: osde2e-moa-production
- from:
    namespace: osde2e-secrets
    name: osde2e-moa-staging
  to:
    namespace: ci
    name: osde2e-moa-staging
- from:
    namespace: osde2e-secrets
    name: osde2e-moa-integration
  to:
    namespace: ci
    name: osde2e-moa-integration
- from:
    namespace: osde2e-secrets
    name: osde2e-prow-operator-addon
  to:
    namespace: ci
    name: osde2e-prow-operator-addon
- from:
    namespace: ci-ocs-operator-secrets
    name: ocs-operator-quay-secret
  to:
    namespace: ci
    name: ocs-operator-quay-secret
# https://github.com/openshift/release/issues/4892
- from:
    namespace: coreos
    name: coreosci-pr-kubeconfig
  to:
    namespace: ci
    name: coreosci-secrets
- from:
    namespace: ovirt
    name: cluster-secrets-ovirt
  to:
    namespace: ci
    name: cluster-secrets-ovirt
- from:
    namespace: ovirt
    name: ovirt-infra-secrets
  to:
    namespace: ci
    name: ovirt-infra-secrets
- from:
    namespace: odo
    name: odo-secret
  to:
    namespace: ci
    name: odo-secret
- from:
    namespace: lmilbaum-secrets
    name: openshift-cnv-dev-cnv-bot-pull-secret
  to:
    namespace: ci
    name: openshift-cnv-dev-cnv-bot-pull-secret
- from:
    namespace: crw-ci-secrets
    name: crw-osd-token
  to:
    namespace: ci
    name: crw-osd-token
- from:
    namespace: crw-ci-secrets
    name: test-harness-secrets
  to:
    namespace: test-credentials
    name: test-harness-secrets
- from:
    namespace: ppc64le-openstack-secrets
    name: ppc64le-openstack-cm-local-crt
  to:
    namespace: ci
    name: ppc64le-openstack-cm-local-crt
- from:
    namespace: cluster-secrets-openshift-virtualization
    name: cluster-secrets-openshift-virtualization
  to:
    namespace: ci
    name: cluster-secrets-openshift-virtualization
- from:
    namespace: sd-sre-secrets
    name: managed-velero-operator-codecov-token
  to:
    namespace: ci
    name: managed-velero-operator-codecov-token
- from:
    namespace: sd-sre-secrets
    name: certman-operator-codecov-token
  to:
    namespace: ci
    name: certman-operator-codecov-token
- from:
    namespace: sd-sre-secrets
    name: configure-alertmanager-operator-codecov-token
  to:
    namespace: ci
    name: configure-alertmanager-operator-codecov-token
- from:
    namespace: sd-sre-secrets
    name: cloud-ingress-operator-codecov-token
  to:
    namespace: ci
    name: cloud-ingress-operator-codecov-token
- from:
    namespace: sd-sre-secrets
    name: aws-efs-operator-codecov-token
  to:
    namespace: ci
    name: aws-efs-operator-codecov-token
- from:
    namespace: sd-sre-secrets
    name: custom-domains-operator-codecov-token
  to:
    namespace: ci
    name: custom-domains-operator-codecov-token
- from:
    namespace: sd-sre-secrets
    name: managed-upgrade-operator-codecov-token
  to:
    namespace: ci
    name: managed-upgrade-operator-codecov-token
- from:
    namespace: sd-sre-secrets
    name: must-gather-operator-codecov-token
  to:
    namespace: ci
    name: must-gather-operator-codecov-token
- from:
    namespace: tnozicka-secrets
    name: quay-tnozicka-openshift-ci
  to:
    namespace: ci
    name: registry-push-credentials-quay.io-tnozicka
- from:
    namespace: crc-bundle-secret
    name: crc-bundle-test-secret
  to:
    namespace: test-credentials
    name: crc-bundle-test-secret
- from:
    namespace: psap
    name: openshift-entitlement
  to:
    namespace: ci
    name: psap-openshift-entitlement
- from:
    namespace: jbieren
    name: telco-bastion-userpw
  to:
    namespace: ci
    name: telco-bastion-userpw
- from:
    namespace: ppc64le-osuosl-ci
    name: cluster-secrets-osuosl-clouds
  to:
    namespace: ci
    name: cluster-secrets-osuosl-clouds
- from:
    namespace: ppc64le-osuosl-ci
    name: cluster-secrets-osuosl-clouds
  to:
    namespace: test-credentials
    name: cluster-secrets-osuosl-clouds
- from:
    namespace: common-templates-secrets
    name: common-templates-container-disk-puller
  to:
    namespace: test-credentials
    name: common-templates-container-disk-puller
- from:
    namespace: brew-registry-pullsecret
    name: registry-pullsecret
  to:
    namespace: ci
    name: registry-pullsecret
- from:
    namespace: sd-sre-secrets
    name: deadmanssnitch-operator-codecov-token
  to:
    namespace: ci
    name: deadmanssnitch-operator-codecov-token
- from:
    namespace: kam
    name: kam-user-secret
  to:
<<<<<<< HEAD
    namespace: ci
    name: kam-user-secret
- from:
    namespace: sd-sre-secrets
    name: osd-metrics-exporter-codecov-token
  to:
    namespace: ci
    name: osd-metrics-exporter-codecov-token
=======
    namespace: test-credentials
    name: kam-user-secret
>>>>>>> 700ae648
<|MERGE_RESOLUTION|>--- conflicted
+++ resolved
@@ -250,16 +250,11 @@
     namespace: kam
     name: kam-user-secret
   to:
-<<<<<<< HEAD
-    namespace: ci
+    namespace: test-credentials
     name: kam-user-secret
 - from:
     namespace: sd-sre-secrets
     name: osd-metrics-exporter-codecov-token
   to:
     namespace: ci
-    name: osd-metrics-exporter-codecov-token
-=======
-    namespace: test-credentials
-    name: kam-user-secret
->>>>>>> 700ae648
+    name: osd-metrics-exporter-codecov-token