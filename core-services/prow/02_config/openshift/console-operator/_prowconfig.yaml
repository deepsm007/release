tide:
  queries:
  - includedBranches:
    - community-4.6
    - community-4.7
    - openshift-4.1
    - openshift-4.2
    - openshift-4.3
    - openshift-4.4
    - openshift-4.5
    - openshift-4.6
    - openshift-4.7
    - release-4.0
    - release-4.1
    - release-4.2
    - release-4.3
    - release-4.4
    - release-4.5
    - release-4.6
    - release-4.7
    labels:
    - approved
    - bugzilla/valid-bug
    - cherry-pick-approved
    - lgtm
    missingLabels:
    - backports/unvalidated-commits
    - bugzilla/invalid-bug
    - do-not-merge/hold
    - do-not-merge/invalid-owners-file
    - do-not-merge/work-in-progress
    - needs-rebase
    repos:
    - openshift/console-operator
  - includedBranches:
    - openshift-4.8
    - release-4.8
    labels:
    - approved
    - bugzilla/valid-bug
    - group-lead-approved
    - lgtm
    missingLabels:
    - backports/unvalidated-commits
    - bugzilla/invalid-bug
    - do-not-merge/hold
    - do-not-merge/invalid-owners-file
    - do-not-merge/work-in-progress
    - needs-rebase
    repos:
    - openshift/console-operator
  - includedBranches:
    - main
    - master
    labels:
    - approved
    - bugzilla/valid-bug
<<<<<<< HEAD
=======
    - lgtm
    missingLabels:
    - backports/unvalidated-commits
    - bugzilla/invalid-bug
    - do-not-merge/hold
    - do-not-merge/invalid-owners-file
    - do-not-merge/work-in-progress
    - keep-main-query-separate
    - needs-rebase
    repos:
    - openshift/console-operator
  - includedBranches:
    - main
    - master
    labels:
    - approved
    - docs-approved
>>>>>>> ec9df71e
    - lgtm
    - px-approved
    - qe-approved
    missingLabels:
    - backports/unvalidated-commits
    - bugzilla/invalid-bug
    - do-not-merge/hold
    - do-not-merge/invalid-owners-file
    - do-not-merge/work-in-progress
    - keep-main-query-separate
    - needs-rebase
    repos:
    - openshift/console-operator
  - excludedBranches:
    - feature-es6x
    - feature-prom-connector
    - main
    - master
    - openshift-4.1
    - openshift-4.2
    - openshift-4.3
    - openshift-4.4
    - openshift-4.5
    - openshift-4.6
    - openshift-4.7
    - openshift-4.8
    - release-3.11
    - release-4.0
    - release-4.1
    - release-4.2
    - release-4.3
    - release-4.4
    - release-4.5
    - release-4.6
    - release-4.7
    - release-4.8
    labels:
    - approved
    - lgtm
    missingLabels:
    - backports/unvalidated-commits
    - bugzilla/invalid-bug
    - do-not-merge/hold
    - do-not-merge/invalid-owners-file
    - do-not-merge/work-in-progress
    - needs-rebase
    repos:
    - openshift/console-operator
  - includedBranches:
    - main
    - master
    labels:
    - approved
    - docs-approved
    - lgtm
    - px-approved
    - qe-approved
    missingLabels:
    - backports/unvalidated-commits
    - bugzilla/invalid-bug
    - do-not-merge/hold
    - do-not-merge/invalid-owners-file
    - do-not-merge/work-in-progress
    - keep-main-query-separate
    - needs-rebase
    repos:
    - openshift/console-operator<|MERGE_RESOLUTION|>--- conflicted
+++ resolved
@@ -55,26 +55,6 @@
     labels:
     - approved
     - bugzilla/valid-bug
-<<<<<<< HEAD
-=======
-    - lgtm
-    missingLabels:
-    - backports/unvalidated-commits
-    - bugzilla/invalid-bug
-    - do-not-merge/hold
-    - do-not-merge/invalid-owners-file
-    - do-not-merge/work-in-progress
-    - keep-main-query-separate
-    - needs-rebase
-    repos:
-    - openshift/console-operator
-  - includedBranches:
-    - main
-    - master
-    labels:
-    - approved
-    - docs-approved
->>>>>>> ec9df71e
     - lgtm
     - px-approved
     - qe-approved
