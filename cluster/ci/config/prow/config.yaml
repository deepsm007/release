plank:
  allow_cancellations: true
  job_url_prefix: 'https://prow.svc.ci.openshift.org/view/gcs/'
  job_url_template: 'https://prow.svc.ci.openshift.org/view/gcs/origin-ci-test/{{if eq .Spec.Type "presubmit"}}pr-logs/pull{{else if eq .Spec.Type "batch"}}pr-logs/pull{{else}}logs{{end}}{{if ne .Spec.Refs.Repo "origin"}}/{{.Spec.Refs.Org}}_{{.Spec.Refs.Repo}}{{end}}{{if eq .Spec.Type "presubmit"}}/{{with index .Spec.Refs.Pulls 0}}{{.Number}}{{end}}{{else if eq .Spec.Type "batch"}}/batch{{end}}/{{.Spec.Job}}/{{.Status.BuildID}}/'
  report_template: '[Full PR test history](https://prow.svc.ci.openshift.org/pr-history?org={{.Spec.Refs.Org}}&repo={{.Spec.Refs.Repo}}&pr={{with index .Spec.Refs.Pulls 0}}{{.Number}}{{end}}). [Your PR dashboard](https://prow.svc.ci.openshift.org/pr?query=is:pr+state:open+author:{{with index .Spec.Refs.Pulls 0}}{{.Author}}{{end}}). Please help us cut down on flakes by [linking to](https://github.com/kubernetes/community/blob/master/contributors/devel/flaky-tests.md#filing-issues-for-flaky-tests) an [open issue](https://github.com/{{.Spec.Refs.Org}}/{{.Spec.Refs.Repo}}/issues?q=is:issue+is:open) when you hit one in your PR.'
  default_decoration_config:
    timeout: 4h
    grace_period: 15s
    utility_images:
      clonerefs: gcr.io/k8s-prow/clonerefs:v20190613-f23ec350f
      initupload: gcr.io/k8s-prow/initupload:v20190613-f23ec350f
      entrypoint: gcr.io/k8s-prow/entrypoint:v20190613-f23ec350f
      sidecar: gcr.io/k8s-prow/sidecar:v20190613-f23ec350f
    gcs_configuration:
      bucket: origin-ci-test
      path_strategy: single
      default_org: openshift
      default_repo: origin
      mediaTypes:
        log: text/plain
    gcs_credentials_secret: gce-sa-credentials-gcs-publisher

jenkins_operators:
- label_selector: master=ci.openshift.redhat.com
  max_concurrency: 150
  max_goroutines: 20
  allow_cancellations: true
  job_url_template: 'https://openshift-gce-devel.appspot.com/build/origin-{{if eq .Spec.Type "presubmit"}}{{if eq .Spec.Refs.Org "kubernetes"}}federated-results{{else if eq .Spec.Refs.Org "kubernetes-incubator"}}federated-results{{else if eq .Spec.Refs.Org "cri-o"}}federated-results{{else}}ci-test{{end}}{{else}}ci-test{{end}}/{{if eq .Spec.Type "presubmit"}}pr-logs/pull{{else if eq .Spec.Type "batch"}}pr-logs/pull{{else}}logs{{end}}{{if ne .Spec.Refs.Repo "origin"}}/{{.Spec.Refs.Org}}_{{.Spec.Refs.Repo}}{{end}}{{if eq .Spec.Type "presubmit"}}/{{with index .Spec.Refs.Pulls 0}}{{.Number}}{{end}}{{else if eq .Spec.Type "batch"}}/batch{{end}}/{{.Spec.Job}}/{{.Status.JenkinsBuildID}}/'
  report_template: '[Full PR test history](https://openshift-gce-devel.appspot.com/pr/{{if ne .Spec.Refs.Repo "origin"}}{{.Spec.Refs.Org}}_{{.Spec.Refs.Repo}}/{{end}}{{with index .Spec.Refs.Pulls 0}}{{.Number}}{{end}}). [Your PR dashboard](https://openshift-gce-devel.appspot.com/pr/{{with index .Spec.Refs.Pulls 0}}{{.Author}}{{end}}). Please help us cut down on flakes by [linking to](https://github.com/kubernetes/community/blob/master/contributors/devel/flaky-tests.md#filing-issues-for-flaky-tests) an [open issue](https://github.com/{{.Spec.Refs.Org}}/{{.Spec.Refs.Repo}}/issues?q=is:issue+is:open) when you hit one in your PR.'
- label_selector: master=ci.dev.openshift.redhat.com
  max_concurrency: 25
  max_goroutines: 20
  allow_cancellations: true
  job_url_template: 'https://ci.dev.openshift.redhat.com/jenkins/job/{{.Spec.Job}}/{{.Status.JenkinsBuildID}}'
- label_selector: master=jenkins.katacontainers.io
  max_concurrency: 10
  max_goroutines: 20
  allow_cancellations: true
  job_url_template: 'http://jenkins.katacontainers.io/job/{{.Spec.Job}}/{{.Status.JenkinsBuildID}}'
- label_selector: master=jenkins-tectonic.prod.coreos.systems
  max_concurrency: 1
  max_goroutines: 1
  allow_cancellations: true
  job_url_template: 'https://jenkins-tectonic.prod.coreos.systems/job/{{.Spec.Job}}/{{.Status.JenkinsBuildID}}'

sinker:
  resync_period: 5m
  max_prowjob_age: 24h
  max_pod_age: 6h

deck:
  spyglass:
    gcs_browser_prefix: https://gcsweb-ci.svc.ci.openshift.org/gcs/
    announcement: "The old job viewer, Gubernator, has been deprecated in favour of this page, Spyglass.{{if .ArtifactPath}} For now, the old page is <a href='https://openshift-gce-devel.appspot.com/build/{{.ArtifactPath}}'>still available</a>.{{end}} Please send feedback to #forum-testplatform."
    size_limit: 500000000 # 500MB
    viewers:
      "started.json|finished.json":
      - metadata
      "build-log.txt":
      - buildlog
      ".*\\.xml":
      - junit
  external_agent_logs:
  - agent: jenkins
    selector: master=ci.openshift.redhat.com
    url_template: 'http://jenkins-operator/job/{{.Spec.Job}}/{{.Status.JenkinsBuildID}}/consoleText'
  branding:
    logo: "/static/extensions/logo.png"
    favicon: "/static/extensions/favicon.ico"
    header_color: "black"
  hidden_repos:
  - openshift/ose
  - openshift/online-registration

tide:
  blocker_label: tide/merge-blocker
  squash_label: tide/merge-method-squash
  rebase_label: tide/merge-method-rebase
  merge_label: tide/merge-method-merge
  merge_method:
    openshift/jenkins-plugin: rebase
    openshift/jenkins-sync-plugin: rebase
    openshift/jenkins-client-plugin: rebase
    openshift/jenkins-openshift-login-plugin: rebase
    openshift/ansible-service-broker: squash
    openshift/template-service-broker-operator: squash
    openshift/cluster-api: rebase
    openshift/cluster-api-provider-azure: rebase
    openshift/odo: squash
    openshift/odo-supervisord-image: squash
  pr_status_base_url: https://prow.svc.ci.openshift.org/pr
  queries:
  - repos:
    - openshift/ansible-service-broker
    - openshift/api
    - openshift/aws-account-operator
    - openshift/baremetal-operator
    - openshift/builder
    - openshift/certman-operator
    - openshift/client-go
    - openshift/cloud-credential-operator
    - openshift/cloud-provider-openstack
    - openshift/cluster-api-provider-aws
    - openshift/cluster-api-provider-azure
    - openshift/cluster-api-provider-baremetal
    - openshift/cluster-api-provider-gcp
    - openshift/cluster-api-provider-kubemark
    - openshift/cluster-api-provider-libvirt
    - openshift/cluster-api-provider-openstack
    - openshift/cluster-authentication-operator
    - openshift/cluster-autoscaler-operator
    - openshift/cluster-bootstrap
    - openshift/cluster-config-operator
    - openshift/cluster-dns-operator
    - openshift/cluster-image-registry-operator
    - openshift/cluster-ingress-operator
    - openshift/cluster-kube-apiserver-operator
    - openshift/cluster-kube-controller-manager-operator
    - openshift/cluster-kube-scheduler-operator
    - openshift/cluster-logging-operator
    - openshift/cluster-machine-approver
    - openshift/cluster-monitoring-operator
    - openshift/cluster-network-operator
    - openshift/cluster-node-tuning-operator
    - openshift/cluster-openshift-apiserver-operator
    - openshift/cluster-openshift-controller-manager-operator
    - openshift/cluster-samples-operator
    - openshift/cluster-storage-operator
    - openshift/cluster-svcat-apiserver-operator
    - openshift/cluster-svcat-controller-manager-operator
    - openshift/cluster-update-keys
    - openshift/cluster-version-operator
    - openshift/configmap-reload
    - openshift/configure-alertmanager-operator
    - openshift/console
    - openshift/console-operator
    - openshift/csi-cluster-driver-registrar
    - openshift/csi-driver-registrar
    - openshift/csi-external-attacher
    - openshift/csi-external-provisioner
    - openshift/csi-external-resizer
    - openshift/csi-external-snapshotter
    - openshift/csi-livenessprobe
    - openshift/csi-node-driver-registrar
    - openshift/csi-operator
    - openshift/deadmanssnitch-operator
    - openshift/dedicated-admin-operator
    - openshift/descheduler-operator
    - openshift/elasticsearch-operator
    - openshift/etcd
    - openshift/external-storage
    - openshift/federation-v2-operator
    - openshift/grafana
    - openshift/image-registry
    - openshift/images
    - openshift/installer
    - openshift/jenkins
    - openshift/k8s-prometheus-adapter
    - openshift/kubecsr
    - openshift/kube-rbac-proxy
    - openshift/kube-state-metrics
    - openshift/kuryr-kubernetes
    - openshift/leader-elector
    - openshift/library-go
    - openshift/local-storage-operator
    - openshift/sig-storage-local-static-provisioner
    - openshift/machine-api-operator
    - openshift/machine-config-operator
    - openshift/multus-cni
    - openshift/must-gather
    - openshift/node_exporter
    - openshift/node-problem-detector
    - openshift/node-problem-detector-operator
    - openshift/oauth-proxy
    - openshift/openshift-ansible
    - openshift/openshift-state-metrics
    - openshift/openshift-tuned
    - openshift/origin
    - openshift/ovn-kubernetes
    - openshift/pagerduty-operator
    - openshift/prometheus
    - openshift/prometheus-alertmanager
    - openshift/prometheus-operator
    - openshift/prom-label-proxy
    - openshift/router
    - openshift/service-catalog
    - openshift/support-operator
    - openshift/telemeter
    - openshift/template-service-broker-operator
    - operator-framework/ghostunnel
    - operator-framework/hadoop
    - operator-framework/helm
    - operator-framework/hive
    - operator-framework/operator-lifecycle-manager
    - operator-framework/operator-marketplace
    - operator-framework/operator-metering
    - operator-framework/operator-registry
    - operator-framework/presto
    includedBranches:
    - release-4.0
    - release-4.1
    - release-4.2
    - release-4.3
    - openshift-4.1
    labels:
    - lgtm
    - approved
    - bugzilla/valid-bug
    - cherry-pick-approved
    missingLabels:
    - needs-rebase
    - do-not-merge/blocked-paths
    - do-not-merge/hold
    - do-not-merge/work-in-progress
    - do-not-merge/invalid-owners-file
    - bugzilla/invalid-bug
  - repos:
    - openshift/cluster-capacity
    - openshift/containernetworking-plugins
    - openshift/coredns
    - openshift/descheduler
    - openshift/kubernetes-autoscaler
    - openshift/multus-admission-controller
    - openshift/ocp-release-operator-sdk
    - openshift/origin-aggregated-logging
    - openshift/service-ca-operator
    - openshift/sriov-cni
    - openshift/sriov-dp-admission-controller
    - openshift/sriov-network-device-plugin
    includedBranches:
    - release-4.0
    - release-4.1
    - release-4.2
    - release-4.3
    - openshift-4.1
    labels:
    - lgtm
    - bugzilla/valid-bug
    - cherry-pick-approved
    missingLabels:
    - needs-rebase
    - do-not-merge/blocked-paths
    - do-not-merge/hold
    - do-not-merge/work-in-progress
    - do-not-merge/invalid-owners-file
    - bugzilla/invalid-bug
  - repos:
    - openshift/ansible-service-broker
    - openshift/api
    - openshift/autoheal
    - openshift/aws-account-operator
    - openshift/azure-sop
    - openshift/baremetal-operator
    - openshift/builder
    - openshift/certman-operator
    - openshift/ci-chat-bot
    - openshift/cincinnati
    - openshift/ci-ns-ttl-controller
    - openshift/ci-search
    - openshift/ci-tools
    - openshift/ci-vm-operator
    - openshift/client-go
    - openshift/cloud-credential-operator
    - openshift/cloud-provider-openstack
    - openshift/cluster-api
    - openshift/cluster-api-actuator-pkg
    - openshift/cluster-api-provider-aws
    - openshift/cluster-api-provider-azure
    - openshift/cluster-api-provider-baremetal
    - openshift/cluster-api-provider-gcp
    - openshift/cluster-api-provider-kubemark
    - openshift/cluster-api-provider-libvirt
    - openshift/cluster-api-provider-openstack
    - openshift/cluster-authentication-operator
    - openshift/cluster-autoscaler-operator
    - openshift/cluster-bootstrap
    - openshift/cluster-config-operator
    - openshift/cluster-dns-operator
    - openshift/cluster-etcd-operator
    - openshift/cluster-image-registry-operator
    - openshift/cluster-ingress-operator
    - openshift/cluster-kube-apiserver-operator
    - openshift/cluster-kube-controller-manager-operator
    - openshift/cluster-kube-scheduler-operator
    - openshift/cluster-logging-operator
    - openshift/cluster-machine-approver
    - openshift/cluster-monitoring-operator
    - openshift/cluster-network-operator
    - openshift/cluster-node-tuning-operator
    - openshift/cluster-openshift-apiserver-operator
    - openshift/cluster-openshift-controller-manager-operator
    - openshift/cluster-samples-operator
    - openshift/cluster-storage-operator
    - openshift/cluster-svcat-apiserver-operator
    - openshift/cluster-svcat-controller-manager-operator
    - openshift/cluster-update-keys
    - openshift/cluster-version-operator
    - openshift/config
    - openshift/configmap-reload
    - openshift/configure-alertmanager-operator
    - openshift/console
    - openshift/console-operator
    - openshift/crd-schema-gen
    - openshift/csi-cluster-driver-registrar
    - openshift/csi-driver-registrar
    - openshift/csi-external-attacher
    - openshift/csi-external-provisioner
    - openshift/csi-external-resizer
    - openshift/csi-external-snapshotter
    - openshift/csi-livenessprobe
    - openshift/csi-node-driver-registrar
    - openshift/csi-operator
    - openshift/deadmanssnitch-operator
    - openshift/dedicated-admin-operator
    - openshift/descheduler-operator
    - openshift/elasticsearch-operator
    - openshift/etcd
    - openshift/external-dns
    - openshift/external-storage
    - openshift/federation-v2-operator
    - openshift/grafana
    - openshift/hive
    - openshift/imagebuilder
    - openshift/image-registry
    - openshift/images
    - openshift/installer
    - openshift/jenkins
    - openshift/jenkins-client-plugin
    - openshift/jenkins-openshift-login-plugin
    - openshift/jenkins-plugin
    - openshift/jenkins-sync-plugin
    - openshift/k8s-prometheus-adapter
    - openshift/knative-build
    - openshift/knative-caching
    - openshift/knative-eventing
    - openshift/knative-eventing-sources
    - openshift/knative-pkg
    - openshift/knative-serving
    - openshift/kubecsr
    - openshift/kube-rbac-proxy
    - openshift/kubernetes-metrics-server
    - openshift/kube-state-metrics
    - openshift/kuryr-kubernetes
    - openshift/leader-elector
    - openshift/library
    - openshift/library-go
    - openshift/local-storage-operator
    - openshift/sig-storage-local-static-provisioner
    - openshift/machine-api-operator
    - openshift/machine-config-operator
    - openshift/monitor-project-lifecycle
    - openshift/multus-cni
    - openshift/must-gather
    - openshift/node_exporter
    - openshift/node-problem-detector
    - openshift/node-problem-detector-operator
    - openshift/oauth-proxy
    - openshift/odo
    - openshift/odo-supervisord-image
    - openshift/online-console-extensions
    - openshift/online-hibernation
    - openshift/openshift-ansible
    - openshift/openshift-state-metrics
    - openshift/openshift-tuned
    - openshift/origin
    - openshift/origin-branding
    - openshift/ovn-kubernetes
    - openshift/pagerduty-operator
    - openshift/pipelines-catalog
    - openshift/pod-checkpointer-operator
    - openshift/prometheus
    - openshift/prometheus-alertmanager
    - openshift/prometheus-client_golang
    - openshift/prometheus-operator
    - openshift/prom-label-proxy
    - openshift/release
    - openshift/release-controller
    - openshift/rhcos-tools
    - openshift/router
    - openshift-s2i/s2i-wildfly
    - openshift/service-catalog
    - openshift/support-operator
    - openshift/tektoncd-pipeline
    - openshift/telemeter
    - openshift/template-service-broker-operator
    - openshift/verification-tests
    - operator-framework/ghostunnel
    - operator-framework/hadoop
    - operator-framework/helm
    - operator-framework/hive
    - operator-framework/operator-lifecycle-manager
    - operator-framework/operator-marketplace
    - operator-framework/operator-metering
    - operator-framework/operator-registry
    - operator-framework/presto
    excludedBranches:
    - release-4.0
    - release-4.1
    - release-4.2
    - release-4.3
    - openshift-4.1
    labels:
    - lgtm
    - approved
    missingLabels:
    - needs-rebase
    - do-not-merge/blocked-paths
    - do-not-merge/hold
    - do-not-merge/work-in-progress
    - do-not-merge/invalid-owners-file
    - bugzilla/invalid-bug
  - repos:
    - openshift/online-registration
    - openshift/enterprise-images
    - openshift/ose
    - openshift/source-to-image
    labels:
    - lgtm
    - approved
    missingLabels:
    - needs-rebase
    - do-not-merge/blocked-paths
    - do-not-merge/hold
    - do-not-merge/work-in-progress
    - do-not-merge/invalid-owners-file
    - bugzilla/invalid-bug
  - repos:
    - openshift/origin-aggregated-logging
    - openshift/origin-metrics
    - openshift/origin-web-console
    - openshift/origin-web-console-server
    - openshift/cluster-operator
    - openshift/os
    - openshift/redhat-release-coreos
    - openshift/cluster-capacity
    - openshift/descheduler
    - openshift/kubernetes-autoscaler
    - openshift/openshift-restclient-java
    - openshift/coredns
    - openshift/service-ca-operator
    excludedBranches:
    - release-4.0
    - release-4.1
    - release-4.2
    - release-4.3
    - openshift-4.1
    labels:
    - lgtm
    missingLabels:
    - needs-rebase
    - do-not-merge/blocked-paths
    - do-not-merge/hold
    - do-not-merge/work-in-progress
    - do-not-merge/invalid-owners-file
    - bugzilla/invalid-bug
  - repos:
    - openshift/openshift-azure
    labels:
    - lgtm
    - approved
    missingLabels:
    - needs-rebase
    - do-not-merge/blocked-paths
    - do-not-merge/hold
    - do-not-merge/work-in-progress
    - do-not-merge/invalid-owners-file
    - do-not-merge/needs-signoff
    - do-not-merge/release-note-label-needed
    - bugzilla/invalid-bug
  - repos:
    - tnozicka/openshift-acme
    labels:
    - lgtm
    - approved
    missingLabels:
    - needs-rebase
    - do-not-merge/blocked-paths
    - do-not-merge/hold
    - do-not-merge/work-in-progress
    - do-not-merge/invalid-owners-file
    - do-not-merge/release-note-label-needed
  - repos:
    - fabric8-services/toolchain-operator
    - containers/libpod
    - kiegroup/kie-cloud-operator
    labels:
    - lgtm
    - approved
    missingLabels:
    - needs-rebase
    - do-not-merge/blocked-paths
    - do-not-merge/hold
    - do-not-merge/work-in-progress
    - do-not-merge/invalid-owners-file
  - repos:
<<<<<<< HEAD
    - codeready-toolchain/host-operator
=======
    - codeready-toolchain/api
    - codeready-toolchain/member-operator
>>>>>>> 136b6394
    labels:
    - lgtm
    - approved
    missingLabels:
    - needs-rebase
    - do-not-merge/blocked-paths
    - do-not-merge/hold
    - do-not-merge/work-in-progress
    - do-not-merge/invalid-owners-file
  - orgs:
    - cri-o
    labels:
    - lgtm
    - approved
    - "dco-signoff: yes"
    missingLabels:
    - needs-rebase
    - do-not-merge/blocked-paths
    - do-not-merge/hold
    - do-not-merge/work-in-progress
    - do-not-merge/invalid-owners-file
    - "dco-signoff: no"
  context_options:
    from-branch-protection: true
    orgs:
      openshift:
        repos:
          release:
            skip-unknown-contexts: true # to make rehearsal jobs not blocking

prowjob_namespace: ci
pod_namespace: ci
log_level: debug

branch-protection:
  allow_disabled_policies: true
  orgs:
    cri-o:
      protect: true
      required_status_checks:
        contexts:
        - dco
    openshift:
      restrictions:
        users: []
        teams:
        - team-openshift-robots
      repos:
        baremetal-operator:
          protect: true
        ci-chat-bot:
          protect: true
        client-go:
          protect: true
        config:
          protect: true
        console-operator:
          protect: true
        cluster-kube-controller-manager-operator:
          protect: true
        cluster-api-provider-openstack:
          protect: true
        cluster-api-provider-baremetal:
          protect: true
        installer:
          protect: true
        cluster-samples-operator:
          protect: true
        cluster-api-provider-aws:
          protect: true
        cluster-api-provider-kubemark:
          protect: true
        cluster-api-provider-azure:
          protect: true
        cluster-api-provider-gcp:
          protect: true
        cluster-api-actuator-pkg:
          protect: true
        cluster-api:
          protect: true
        cluster-autoscaler-operator:
          protect: true
        ci-tools:
          protect: true
        cluster-kube-scheduler-operator:
          protect: true
        cluster-machine-approver:
          protect: true
        ose:
          protect: true
          enforce_admins: false
          restrictions:
            teams:
            - team-release-admins
        kube-state-metrics:
          protect: true
        os:
          protect: true
        service-catalog:
          protect: true
        online-hibernation:
          protect: true
        jenkins:
          protect: true
        descheduler:
          protect: true
        image-registry:
          protect: true
        images:
          protect: true
        configmap-reload:
          protect: true
        grafana:
          protect: true
        cluster-api-provider-libvirt:
          protect: true
        kubernetes-autoscaler:
          protect: true
        jenkins-openshift-login-plugin:
          protect: true
          enforce_admins: false
          restrictions:
            teams:
            - team-jenkins
        kube-rbac-proxy:
          protect: true
        cluster-dns-operator:
          protect: true
        cluster-authentication-operator:
          protect: true
        release-controller:
          protect: true
        origin-metrics:
          protect: true
        ci-search:
          protect: true
        azure-sop:
          protect: true
          enforce_admins: false
          restrictions:
            teams:
            - team-azure-committers
        cluster-operator:
          protect: true
        cloud-credential-operator:
          protect: true
        cluster-ingress-operator:
          protect: true
        hive:
          protect: true
        external-dns:
          protect: true
        jenkins-client-plugin:
          protect: true
          enforce_admins: false
          restrictions:
            teams:
            - team-jenkins
        machine-api-operator:
          protect: true
        ci-vm-operator:
          protect: true
        openshift-azure:
          protect: true
          enforce_admins: false
          restrictions:
            teams:
            - team-azure-committers
        elasticsearch-operator:
          protect: true
        coredns:
          protect: true
        ci-ns-ttl-controller:
          protect: true
        cluster-logging-operator:
          protect: true
        online-console-extensions:
          protect: true
        cluster-version-operator:
          protect: true
        cluster-update-keys:
          protect: true
        machine-config-operator:
          protect: true
        rhcos-tools:
          protect: true
        builder:
          protect: true
        cluster-network-operator:
          protect: true
        cluster-image-registry-operator:
          protect: true
        online-registration:
          protect: true
        kubernetes-metrics-server:
          protect: true
        release:
          protect: true
        oauth-proxy:
          protect: true
        k8s-prometheus-adapter:
          protect: true
        prom-label-proxy:
          protect: true
        prometheus:
          protect: true
        prometheus-alertmanager:
          protect: true
        node_exporter:
          protect: true
        prometheus-operator:
          protect: true
        multus-cni:
          protect: true
        ovn-kubernetes:
          protect: true
        cluster-openshift-apiserver-operator:
          protect: true
        telemeter:
          protect: true
        support-operator:
          protect: true
        cluster-kube-apiserver-operator:
          protect: true
        jenkins-plugin:
          protect: true
          enforce_admins: false
          restrictions:
            teams:
            - team-jenkins
        jenkins-sync-plugin:
          protect: true
          enforce_admins: false
          restrictions:
            teams:
            - team-jenkins
        library:
          protect: true
          enforce_admins: false
        autoheal:
          protect: true
        cluster-monitoring-operator:
          protect: true
        cluster-openshift-controller-manager-operator:
          protect: true
        openshift-ansible:
          protect: true
          enforce_admins: false
        origin:
          protect: true
        api:
          protect: true
        imagebuilder:
          protect: true
          required_status_checks:
            contexts:
            - continuous-integration/travis-ci/pr
        origin-aggregated-logging:
          protect: true
          branches:
            release-3.6:
              enforce_admins: false
            release-3.7:
              enforce_admins: false
        origin-web-console:
          protect: true
          enforce_admins: false
        origin-web-console-server:
          protect: true
          enforce_admins: false
        console:
          protect: true
        origin-branding:
          protect: true
        cluster-capacity:
          required_status_checks:
            contexts:
            - continuous-integration/travis-ci/pr
        openshift-restclient-java:
          required_status_checks:
            contexts:
            - continuous-integration/travis-ci/pr
        service-ca-operator:
          required_status_checks:
            contexts:
            - continuous-integration/travis-ci/pr
        router:
          protect: true
        cincinnati:
          protect: true
        odo:
          protect: true
          enforce_admins: false
                # Temporarily disable travis req until migration to travis-ci.com is sorted
          #          branches:
                  #            master:
                    #              required_status_checks:
                    #                contexts:
                    #                - continuous-integration/travis-ci/pr
        odo-supervisord-image:
          protect: true
          enforce_admins: false
    openshift-s2i:
      repos:
        s2i-wildfly:
          protect: true
          required_status_checks:
            contexts:
            - continuous-integration/travis-ci/pr
    operator-framework:
      repos:
        operator-lifecycle-manager:
          protect: true
        operator-registry:
          protect: true
        operator-metering:
          protect: true
        helm:
          protect: true
        presto:
          protect: true
        ghostunnel:
          protect: true<|MERGE_RESOLUTION|>--- conflicted
+++ resolved
@@ -493,12 +493,9 @@
     - do-not-merge/work-in-progress
     - do-not-merge/invalid-owners-file
   - repos:
-<<<<<<< HEAD
     - codeready-toolchain/host-operator
-=======
     - codeready-toolchain/api
     - codeready-toolchain/member-operator
->>>>>>> 136b6394
     labels:
     - lgtm
     - approved
