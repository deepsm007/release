--- conflicted
+++ resolved
@@ -14,14 +14,10 @@
     requests:
       memory: 250Mi
       cpu: 100m
-<<<<<<< HEAD
 promotion:
   cluster: https://api.ci.openshift.org
   namespace: codeready-toolchain
   name: member-operator-v0.1
-=======
-
->>>>>>> 9d7b196c
 images:
 - from: os
   inputs:
